import math
import os
from copy import deepcopy

import numpy as np
import logging
from typing import Dict, Collection, Tuple, Union, List
from typing_extensions import Literal

from fdsreader.fds_classes import Mesh
from fdsreader.utils import Dimension, Quantity, Extent
from fdsreader import settings
import fdsreader.utils.fortran_data as fdtype

_HANDLED_FUNCTIONS = {}


def implements(np_function):
    """Decorator to register an __array_function__ implementation for Slices.
    """

    def decorator(func):
        _HANDLED_FUNCTIONS[np_function] = func
        return func

    return decorator


class SubSlice:
    """Part of a slice that cuts through a single mesh.

    :ivar mesh: The mesh the subslice cuts through.
    :ivar extent: :class:`Extent` object containing 3-dimensional extent information.
    :ivar dimension: :class:`Dimension` object containing information about steps in each dimension.
    """

    _offset = 3 * fdtype.new((('c', 30),)).itemsize + fdtype.new((('i', 6),)).itemsize

    def __init__(self, parent_slc, filename: str, dimension: Dimension, extent: Extent, mesh: Mesh):
        self._parent_slice = parent_slc
        self.mesh = mesh
        self.dimension = dimension
        self.extent = extent

        self.filename = filename

        self.vector_filenames = dict()
        self._vector_data = dict()

    def get_coordinates(self, ignore_cell_centered: bool = False) -> Dict[
        Literal['x', 'y', 'z'], np.ndarray]:
        """Returns a dictionary containing a numpy ndarray with coordinates for each dimension.
            For cell-centered slices, the coordinates can be adjusted to represent cell-centered coordinates.

            :param ignore_cell_centered: Whether to shift the coordinates when the slice is cell_centered or not.
        """
        # orientation = ('x', 'y', 'z')[self.orientation - 1] if self.orientation != 0 else ''
        # coords = {'x': set(), 'y': set(), 'z': set()}
        coords: Dict[Literal['x', 'y', 'z'], np.ndarray] = {}
        for dim in ('x', 'y', 'z'):
            co = self.mesh.coordinates[dim].copy()
            # In case the slice is cell-centered, we will shift the coordinates by half a cell
            # and remove the last coordinate
            if self.cell_centered and not ignore_cell_centered:
                co = co[:-1]
                co += abs(co[1] - co[0]) / 2

            coords[dim] = co[
                np.where(np.logical_and(co >= self.extent[dim][0], co <= self.extent[dim][1]))]
            if coords[dim].size == 0:
                coords[dim] = np.array([co[np.argmin(np.abs(co - self.extent[dim][0]))]])

        return coords

    @property
    def shape(self) -> Tuple[int, int]:
        """2D-shape of the slice.
        """
        shape = self.dimension.shape(cell_centered=self.cell_centered)
        if self.orientation != 0:
            if len(shape) < 2:
                return shape[0], 1
            return shape[0], shape[1]
        return shape

    @property
    def orientation(self) -> Literal[0, 1, 2, 3]:
        """Orientation [1,2,3] of the slice in case it is 2D, 0 otherwise.
        """
        return self._parent_slice.orientation

    @property
    def cell_centered(self) -> bool:
        """Indicates whether centered positioning for data is used.
        """
        return self._parent_slice.cell_centered

    @property
    def times(self):
        return self._parent_slice.times

    @property
    def n_t(self):
        return self._parent_slice.n_t

    def _load_data(self, file_path: str, data_out: np.ndarray):
        # Both cases (cell_centered True/False) output the same number of data points
        n = self.dimension.size(cell_centered=False)
        dtype_data = fdtype.combine(fdtype.FLOAT, fdtype.new((('f', n),)))

        load_times = self.n_t == -1
        if load_times:
            self._parent_slice.n_t = (os.stat(
                file_path).st_size - self._offset) // dtype_data.itemsize
            self._parent_slice.times = np.empty(self.n_t)

        with open(file_path, 'rb') as infile:
            infile.seek(self._offset)
            for t, data in enumerate(fdtype.read(infile, dtype_data, self.n_t)):
                if load_times:
                    self.times[t] = data[0][0]
                data = data[1].reshape(self.dimension.shape(cell_centered=False), order='F')
                if self.cell_centered:
                    data_out[t, :] = data[1:, 1:]  # Ignore ghost points
                else:
                    data_out[t, :] = data

    @property
    def data(self) -> np.ndarray:
        """Method to lazy load the slice's data.
        """
        if not hasattr(self, "_data"):
            file_path = os.path.join(self._parent_slice._root_path, self.filename)
            self._data = np.empty((self.n_t,) + self.shape, dtype=np.float32)
            self._load_data(file_path, self._data)
        return self._data

    @property
    def vector_data(self) -> Dict[str, np.ndarray]:
        """Method to lazy load the slice's vector data if it exists.
        """
        if not hasattr(self, "_vector_data"):
            raise AttributeError("There is no vector data available for this slice.")
        if len(self._vector_data) == 0:
            for direction in self.vector_filenames.keys():
                file_path = os.path.join(self._parent_slice._root_path,
                                         self.vector_filenames[direction])
                self._vector_data[direction] = np.empty((self.n_t,) + self.shape,
                                                        dtype=np.float32)
                self._load_data(file_path, self._vector_data[direction])
        return self._vector_data

    @property
    def vmin(self):
        return np.min(self.data)

    @property
    def vmax(self):
        return np.max(self.data)

    def clear_cache(self):
        """Remove all data from the internal cache that has been loaded so far to free memory.
        """
        if hasattr(self, "_data"):
            del self._data
            del self._vector_data
            self._vector_data = dict()

    def __repr__(self):
        return f"SubSlice(shape={self.shape}, mesh={self.mesh.id}, extent={self.extent})"


class Slice(np.lib.mixins.NDArrayOperatorsMixin):
    """Slice file data container including metadata. Consists of multiple subslices, one for each
        mesh the slice cuts through. In case a slice cuts right through the border of two meshes, the generated data
        would be duplicated. For edge-centered slices a random of both generated slices will be discarded as the data
        is completely identical. For cell-centered slices the data of both slices will be saved as :class:`SubSlice` s,
        therefore it might seem as if all slices would be duplicated, in reality however the slices might contain
        different data.

    :ivar cell_centered: Indicates whether centered positioning for data is used.
    :ivar quantity: Quantity object containing information about the quantity calculated for this
        slice with the corresponding short_name and unit.
    :ivar times: Numpy array containing all times for which data has been recorded.
    :ivar n_t: Total number of time steps for which output data has been written.
    :ivar orientation: Orientation [1,2,3] of the slice in case it is 2D, 0 otherwise.
    :ivar extent: :class:`Extent` object containing 3-dimensional extent information.
    """

    def __init__(self, root_path: str, slice_id: str, cell_centered: bool, times: np.ndarray,
                 multimesh_data: Collection[Dict]):
        self._root_path = root_path
        self.cell_centered = cell_centered

        self.times = times

        if times is not None:
            self.n_t = times.size
        else:
            self.n_t = -1

        self.id = slice_id

        # List of all subslices this slice consists of (one per mesh).
        self._subslices: Dict[str, SubSlice] = dict()

        vector_temp = dict()
        for mesh_data in multimesh_data:
            if "-VELOCITY" in mesh_data["quantity"]:
                vector_temp[mesh_data["mesh"].id] = dict()

        for mesh_data in multimesh_data:
            if mesh_data["mesh"].id not in self._subslices:
                self.quantity = Quantity(mesh_data["quantity"], mesh_data["short_name"],
                                         mesh_data["unit"])
                self._subslices[mesh_data["mesh"].id] = SubSlice(self, mesh_data["filename"],
                                                                 mesh_data["dimension"],
                                                                 mesh_data["extent"],
                                                                 mesh_data["mesh"])

            if "-VELOCITY" in mesh_data["quantity"]:
                vector_temp[mesh_data["mesh"].id][mesh_data["quantity"]] = mesh_data["filename"]

        for mesh, vector_filenames in vector_temp.items():
            if "U-VELOCITY" in vector_filenames:
                self._subslices[mesh].vector_filenames["u"] = vector_filenames["U-VELOCITY"]
            if "V-VELOCITY" in vector_filenames:
                self._subslices[mesh].vector_filenames["v"] = vector_filenames["V-VELOCITY"]
            if "W-VELOCITY" in vector_filenames:
                self._subslices[mesh].vector_filenames["w"] = vector_filenames["W-VELOCITY"]

        subslices = self._subslices.values()
        orientations = list()
        # Check if all subslices are 2D. If so, the whole slice is 2D, even though it would have a 3D bounding box as
        # meshes can have different resolutions, therefore the subslices will not necessarily align
        for subslice in subslices:
            if subslice.extent.x_start == subslice.extent.x_end:
                orientations.append(1)
            elif subslice.extent.y_start == subslice.extent.y_end:
                orientations.append(2)
            elif subslice.extent.z_start == subslice.extent.z_end:
                orientations.append(3)
            else:
                orientations.append(0)
        self.orientation = 0 if any(o != orientations[0] for o in orientations) else orientations[0]

        x_start, x_end, y_start, y_end, z_start, z_end = min(subslices, key=lambda
            e: e.extent.x_start).extent.x_start, \
                                                         max(subslices, key=lambda
                                                             e: e.extent.x_end).extent.x_end, \
                                                         min(subslices, key=lambda
                                                             e: e.extent.y_start).extent.y_start, \
                                                         max(subslices, key=lambda
                                                             e: e.extent.y_end).extent.y_end, \
                                                         min(subslices, key=lambda
                                                             e: e.extent.z_start).extent.z_start, \
                                                         max(subslices, key=lambda
                                                             e: e.extent.z_end).extent.z_end
        self.extent = Extent(x_start, x_start if self.orientation == 1 else x_end,
                             y_start, y_start if self.orientation == 2 else y_end,
                             z_start, z_start if self.orientation == 3 else z_end)

        # If lazy loading has been disabled by the user, load the data instantaneously instead
        if not settings.LAZY_LOAD:
            for _, subslice in self._subslices.items():
                _ = subslice.data

    def get_subslice(self, key: Union[int, str, Mesh]) -> SubSlice:
        """Returns the :class:`SubSlice` that cuts through the given mesh. When an int is provided
            the nth SubSlice will be returned.
        """
        return self[key]

    def __getitem__(self, key: Union[int, str, Mesh]) -> SubSlice:
        """Returns the :class:`SubSlice` that cuts through the given mesh. When an int is provided
            the nth SubSlice will be returned.
        """
        if type(key) == int:
            return tuple(self._subslices.values())[key]
        elif type(key) == str:
            key = tuple(mesh for mesh in self.meshes if mesh.id == key)[0]
        return self._subslices[key.id]

    def __len__(self):
        return len(self._subslices)

    @property
    def subslices(self) -> List[SubSlice]:
        """Get a list with all SubSlices.
        """
        return list(self._subslices.values())

    @property
    def extent_dirs(self) -> Tuple[
        Literal['x', 'y', 'z'], Literal['x', 'y', 'z'], Literal['x', 'y', 'z']]:
        """The directions in which there is an extent. All three dimensions in case the slice is 3D.
        """
        ior = self.orientation
        if ior == 0:
            return 'x', 'y', 'z'
        elif ior == 1:
            return 'y', 'z'
        elif ior == 2:
            return 'x', 'z'
        else:
            return 'x', 'y'

    def get_nearest_timestep(self, time: float) -> int:
        """Calculates the nearest timestep for which data has been output for this slice.
        """
        idx = np.searchsorted(self.times, time, side="left")
        if time > 0 and (idx == len(self.times) or np.math.fabs(
                time - self.times[idx - 1]) < np.math.fabs(time - self.times[idx])):
            return idx - 1
        else:
            return idx

    def get_nearest_index(self, dimension: Literal['x', 'y', 'z'], value: float) -> int:
        """Get the nearest mesh coordinate index in a specific dimension.
        """
        coords = self.get_coordinates()[dimension]
        idx = np.searchsorted(coords, value, side="left")
        if idx > 0 and (idx == coords.size or np.math.fabs(value - coords[idx - 1]) < np.math.fabs(
                value - coords[idx])):
            return idx - 1
        else:
            return idx

    @property
    def meshes(self) -> List[Mesh]:
        """Returns a list of all meshes this slice cuts through.
        """
        return [subslc.mesh for subslc in self._subslices.values()]

    def get_coordinates(self, ignore_cell_centered: bool = False) -> Dict[
        Literal['x', 'y', 'z'], np.ndarray]:
        """Returns a dictionary containing a numpy ndarray with coordinates for each dimension.
            For cell-centered slices, the coordinates can be adjusted to represent cell-centered coordinates.

            :param ignore_cell_centered: Whether to shift the coordinates when the slice is cell_centered or not.
        """
        orientation = ('x', 'y', 'z')[self.orientation - 1] if self.orientation != 0 else ''
        coords = {'x': list(), 'y': list(), 'z': list()}
        for dim in ('x', 'y', 'z'):
            if orientation == dim:
                coords[dim] = np.array([self.extent[dim][0]])
                continue
            for slc in self._subslices.values():
                co = slc.get_coordinates(ignore_cell_centered)[dim]
                coords[dim].extend(co)

            coords[dim] = np.sort(np.array(coords[dim]))
            # Remove duplicates, caused by either same coordinate values in a specific dimensions or
            # floating point inaccuraciesas floats get written out with limited precision from FDS
            # (sometimes only 6 decimal places, e.g. 1.0 and 1.000001)
            diff = coords[dim][1:] - coords[dim][:-1]
            coords[dim] = np.concatenate((coords[dim][:1], coords[dim][1:][diff > 0.000002]),
                                         axis=0)

            if len(coords[dim]) == 0:
                slice_coordinate = self.extent[dim][0]
                nearest_coordinate = np.inf
                for mesh in self._subslices.keys():
                    mesh_coords = mesh.coordinates[dim]
                    idx = np.searchsorted(mesh_coords, slice_coordinate, side="left")
                    if idx > 0 and (idx == mesh_coords.size or np.math.fabs(
                            slice_coordinate - mesh_coords[idx - 1]) < np.math.fabs(
                        slice_coordinate - mesh_coords[idx])):
                        idx = idx + 1
                    if mesh_coords[idx] - slice_coordinate < nearest_coordinate - slice_coordinate:
                        nearest_coordinate = mesh_coords[idx]
                coords[dim] = np.array([nearest_coordinate])

        return coords

    @property
    def vmin(self):
        return np.min(self)

    @property
    def vmax(self):
        return np.max(self)

    def clear_cache(self):
        """Remove all data from the internal cache that has been loaded so far to free memory.
        """
        for subslice in self._subslices.values():
            subslice.clear_cache()

    def get_2d_slice_from_3d(self, slice_direction: Literal['x', 'y', 'z', 1, 2, 3], value: float):
        """Creates a 2D-Slice from a 3D-Slice by slicing the Slice.
        :param slice_direction: The direction in which to cut through the slice.
        :param value: The position at which to start cutting through the slice.
        """
        if self.type == "2D":
            logging.error("Trying to slice a 2D-slice, which might not yield the desired result.")

        if type(slice_direction) == str:
            slice_dim = {'x': 1, 'y': 2, 'z': 3}[slice_direction]
        else:
            slice_dim = slice_direction
            slice_direction = ('x', 'y', 'z')[slice_dim - 1]
        new_slice = deepcopy(self)

        to_remove = list()
        for mesh_id, subslc in new_slice._subslices.items():
            mesh = subslc.mesh
            # Check if the new slice cuts through the subslice
            cut_index = mesh.coordinate_to_index((value,), (slice_direction,),
                                                 cell_centered=self.cell_centered)
            cut_value = mesh.get_nearest_coordinate((value,), (slice_direction,),
                                                    cell_centered=self.cell_centered)[0]
            if mesh.coordinates[slice_direction][0] <= value <= mesh.coordinates[slice_direction][
                -1] and \
                    subslc.extent[slice_dim][0] <= cut_value <= subslc.extent[slice_dim][1]:
                shape = subslc.dimension.shape(cell_centered=self.cell_centered)
                indices = [slice(None)]

                if subslc.dimension.x == 1 or subslc.dimension.y == 1 or subslc.dimension.z == 1:
                    indices.extend((slice(shape[0]), slice(shape[1])))
                else:
                    indices.extend((slice(shape[0]), slice(shape[1]), slice(shape[2])))
                    indices[slice_dim] = slice(cut_index[0], cut_index[0] + 1, 1)

                subslc._data = np.squeeze(subslc.data[tuple(indices)], axis=slice_dim)
                for direction in subslc.vector_filenames.keys():
                    subslc._vector_data[direction] = np.squeeze(subslc.vector_data[direction][tuple(indices)], axis=slice_dim)

                # Change 3D extent to 2D one
                new_extent = subslc.extent.as_list()
                new_extent[(slice_dim - 1) * 2:slice_dim * 2] = (cut_value, cut_value)
                subslc.extent = Extent(*new_extent)
            else:
                to_remove.append(mesh_id)

        for mesh_id in to_remove:
            del new_slice._subslices[mesh_id]

        new_slice.orientation = slice_dim
        subslices = new_slice._subslices.values()
        x_start, x_end, y_start, y_end, z_start, z_end = \
            min(subslices, key=lambda e: e.extent.x_start).extent.x_start, \
            max(subslices, key=lambda e: e.extent.x_end).extent.x_end, \
            min(subslices, key=lambda e: e.extent.y_start).extent.y_start, \
            max(subslices, key=lambda e: e.extent.y_end).extent.y_end, \
            min(subslices, key=lambda e: e.extent.z_start).extent.z_start, \
            max(subslices, key=lambda e: e.extent.z_end).extent.z_end
        new_slice.extent = Extent(x_start, x_start if new_slice.orientation == 1 else x_end,
                                  y_start, y_start if new_slice.orientation == 2 else y_end,
                                  z_start, z_start if new_slice.orientation == 3 else z_end)

        return new_slice

    def sort_subslices_cartesian(self):
        """Returns all subslices sorted in cartesian coordinates.
        """
        slices = list(self._subslices.values())
        slices_cart = [[slices[0]]]
        orientation = abs(slices[0].orientation)
        if orientation == 0:
            # 3D-slices have an orientation of 0, so we have to find the orientation ourself
            if slices[0].extent.x_start == slices[1].extent.x_start:
                orientation = 1
            elif slices[0].extent.y_start == slices[1].extent.y_start:
                orientation = 2
            elif slices[0].extent.z_start == slices[1].extent.z_start:
                orientation = 3

        if orientation == 1:  # x
            slices.sort(key=lambda p: (p.extent.y_start, p.extent.z_start))
        elif orientation == 2:  # y
            slices.sort(key=lambda p: (p.extent.x_start, p.extent.z_start))
        else:  # z
            slices.sort(key=lambda p: (p.extent.x_start, p.extent.y_start))

        # Form a list of lists (2D-array) of the sorted slices
        if orientation == 1:
            for slc in slices[1:]:
                if slc.extent.y_start == slices_cart[-1][-1].extent.y_start:
                    slices_cart[-1].append(slc)
                else:
                    slices_cart.append([slc])
        else:
            for slc in slices[1:]:
                if slc.extent.x_start == slices_cart[-1][-1].extent.x_start:
                    slices_cart[-1].append(slc)
                else:
                    slices_cart.append([slc])
        return slices_cart

    def to_global(self, masked: bool = False, fill: float = 0, return_coordinates: bool = False) -> \
    Union[np.ndarray, Tuple[np.ndarray, np.ndarray], Tuple[
        np.ndarray, Dict[Literal['x', 'y', 'z'], np.ndarray]], Tuple[
              Tuple[np.ndarray, np.ndarray], Tuple[Dict[Literal['x', 'y', 'z'], np.ndarray], Dict[
                  Literal['x', 'y', 'z'], np.ndarray]]]]:
        """Creates a global numpy ndarray from all subslices (works for 2D- and 3D-slices).
            Note: This method might create a sparse np-array that consumes lots of memory.
            Attention: Two global slices are returned in cases where cell-centered slices cut right
            through one or more mesh borders. If there is a cell-centered slice that cuts right
            through the border of two meshes (mesh1 and mesh2), there will actually be two slices
            that could be equally relevant for the user. The one will cells on mesh1 and the one
            with cells on mesh2. As there are no cells in between (i.e. where the slice "should" be)
            and cell-centered slices output values at the centers of each cell, FDS simply outputs
            two slices, one on each side of the mesh borders. The fdsreader will not discard any
            data, both slices that are output by FDS are sent to the user for him to decide which
            one to use.

            :param masked: Whether to apply the obstruction mask to the slice or not.
            :param fill: The fill value to use for masked slice entries. Only used when masked=True.
            :param return_coordinates: If true, return the matching coordinate for each value on the
                generated grid.
        """
        subslice_sets = [dict(), dict()]

        dimension = ['x', 'y', 'z'][self.orientation - 1]
        base_coord = \
        next(iter(self._subslices.values())).get_coordinates(ignore_cell_centered=False)[dimension][
            0]

        for mesh, slc in self._subslices.items():
            coords = slc.get_coordinates(ignore_cell_centered=False)
            if coords[dimension][0] == base_coord:
                subslice_sets[0][mesh] = slc
            else:
                subslice_sets[1][mesh] = slc
        if len(subslice_sets[1]) == 0:
            subslice_sets.pop(1)

        first_result_grid = None
        for subslices in subslice_sets:
            coord_min = {'x': math.inf, 'y': math.inf, 'z': math.inf}
            coord_max = {'x': -math.inf, 'y': -math.inf, 'z': -math.inf}
            for dim in ('x', 'y', 'z'):
                for slc in subslices.values():
                    co = slc.mesh.coordinates[dim]
                    co = co[np.where(
                        np.logical_and(co >= slc.extent[dim][0], co <= slc.extent[dim][1]))]
                    coord_min[dim] = min(co[0], coord_min[dim])
                    coord_max[dim] = max(co[-1], coord_max[dim])

            # The global grid will use the finest mesh as base and duplicate values of the coarser
            # meshes. Therefore, we first find the finest mesh and calculate the step size in each
            # dimension.
            step_sizes_min = {'x': coord_max['x'] - coord_min['x'],
                              'y': coord_max['y'] - coord_min['y'],
                              'z': coord_max['z'] - coord_min['z']}
            step_sizes_max = {'x': 0, 'y': 0, 'z': 0}
            steps = dict()
            global_max = {'x': -math.inf, 'y': -math.inf, 'z': -math.inf}

            for dim in ('x', 'y', 'z'):
                for sslc in subslices.values():
                    step_size = sslc.mesh.coordinates[dim][1] - sslc.mesh.coordinates[dim][0]
                    step_sizes_min[dim] = min(step_size, step_sizes_min[dim])
                    step_sizes_max[dim] = max(step_size, step_sizes_max[dim])
                    global_max[dim] = max(sslc.mesh.coordinates[dim][-1], global_max[dim])

            for dim in ('x', 'y', 'z'):
                if step_sizes_min[dim] == 0:
                    step_sizes_min[dim] = math.inf
                    steps[dim] = 1
                else:
                    steps[dim] = max(
                        int(round((coord_max[dim] - coord_min[dim]) / step_sizes_min[dim])), 1) + (
                                     0 if self.cell_centered else 1)  # + step_sizes_max[dim] / step_sizes_min[dim]

            grid = np.full((self.n_t, steps['x'], steps['y'], steps['z']), np.nan)

            start_idx = dict()
            end_idx = dict()
            for slc in subslices.values():
                slc_data = slc.data if slc.orientation == 0 else np.expand_dims(slc.data,
                                                                                axis=slc.orientation)
                if masked:
                    mask = slc.mesh.get_obstruction_mask_slice(slc)

                for axis in (0, 1, 2):
                    dim = ('x', 'y', 'z')[axis]
                    if axis == slc.orientation - 1:
                        start_idx[dim] = 0
                        end_idx[dim] = 1
                        continue
                    n_repeat = max(int(round(
                        (slc.mesh.coordinates[dim][1] - slc.mesh.coordinates[dim][0]) /
                        step_sizes_min[dim])), 1)

                    start_idx[dim] = int(round(
                        (slc.mesh.coordinates[dim][0] - coord_min[dim]) / step_sizes_min[dim]))
                    end_idx[dim] = int(round(
                        (slc.mesh.coordinates[dim][-1] - coord_min[dim]) / step_sizes_min[dim]))

                    # We ignore border points unless they are actually on the border of the simulation space as all
                    # other border points actually appear twice, as the subslices overlap. This only
                    # applies for face_centered slices, as cell_centered slices will not overlap.
                    if not self.cell_centered:
                        reduced_shape = list(slc_data.shape)
                        reduced_shape[axis + 1] -= 1
                        reduced_data_slices = tuple(slice(s) for s in reduced_shape)
                        slc_data = slc_data[reduced_data_slices]
                        mask = mask[reduced_data_slices]

                        # Temporarily save border points to add them back to the array again later
                        if slc.mesh.coordinates[dim][-1] == global_max[dim]:
                            end_idx[dim] += 1
                            temp_data_slices = [slice(s) for s in slc_data.shape]
                            temp_data_slices[axis + 1] = slice(slc_data.shape[axis + 1] - 1, None)
                            temp_data = slc_data[tuple(temp_data_slices)]
                            temp_mask = mask[tuple(temp_data_slices)]

                    if n_repeat > 1:
                        slc_data = np.repeat(slc_data, n_repeat, axis=axis + 1)
                        mask = np.repeat(mask, n_repeat, axis=axis + 1)

                    # Add border points back again if needed
                    if not self.cell_centered and slc.mesh.coordinates[dim][-1] == global_max[dim]:
                        slc_data = np.concatenate((slc_data, temp_data), axis=axis + 1)
                        mask = np.concatenate((mask, temp_mask), axis=axis + 1)

                # If the slice should be masked, we set all cells at which an obstruction is in the
                # simulation space to the fill value set by the user
                if masked:
<<<<<<< HEAD
                    slc_data = np.where(mask, slc_data, fill)
=======
                    obstruction_mask = slc.mesh.get_obstruction_mask_slice(slc)

                    # If we had to reduce the size of the slice data array due to overlapping border
                    # points (see above), we adjust the size of the obstruction mask as well
                    reduced_data_slices = tuple(slice(s) for s in slc_data.shape)

                    slc_data = np.where(obstruction_mask[reduced_data_slices], slc_data, fill)
>>>>>>> f92fbb9a

                grid[:, start_idx['x']: end_idx['x'], start_idx['y']: end_idx['y'],
                start_idx['z']: end_idx['z']] = slc_data.reshape(
                    (self.n_t, end_idx['x'] - start_idx['x'], end_idx['y'] - start_idx['y'],
                     end_idx['z'] - start_idx['z']))

            if return_coordinates:
                coordinates = dict()
                for dim_index, dim in enumerate(('x', 'y', 'z')):
                    coordinates[dim] = np.linspace(coord_min[dim], coord_max[dim],
                                                   grid.shape[dim_index + 1])

            # Remove dimension corresponding to orientation for 2D slices
            if self.orientation != 0:
                grid = np.squeeze(grid, axis=self.orientation)

            # If we are returning two slices and the first of the two has been calculated, save that
            # data into intermediate variables and calculate the second array first before returning
            if first_result_grid is not None:
                if return_coordinates:
                    return (first_result_grid, grid), (first_result_coordinates, coordinates)
                else:
                    return first_result_grid, grid
            else:
                first_result_grid = grid
                if return_coordinates:
                    first_result_coordinates = coordinates

        if return_coordinates:
            return first_result_grid, first_result_coordinates
        else:
            return first_result_grid

    @property
    def type(self) -> Literal['2D', '3D']:
        if self.orientation == 0:
            return '3D'
        return '2D'

    @implements(np.amin)
    def _min(self):
        return min(subsclice.vmin for subsclice in self._subslices.values())

    @implements(np.amax)
    def _max(self):
        return max(subsclice.vmax for subsclice in self._subslices.values())

    @implements(np.mean)
    def mean(self):
        """Calculates the mean over the whole slice.

        :returns: The calculated mean value.
        """
        return np.mean([np.mean(subsclice.data) for subsclice in self._subslices.values()])

    @implements(np.std)
    def std(self):
        """Calculates the standard deviation over the whole slice.

        :returns: The calculated standard deviation.
        """
        mean = self.mean
        sum = np.sum(
            [np.sum(np.power(subsclice.data - mean, 2)) for subsclice in self._subslices.values()])
        N = np.sum([subsclice.data.size for subsclice in self._subslices.values()])
        return np.sqrt(sum / N)

    def __array__(self):
        """Method that will be called by numpy when trying to convert the object to a numpy ndarray.
        """
        raise UserWarning(
            "Slices can not be converted to numpy arrays, but they support all typical numpy"
            " operations such as np.multiply. If a 'global' array containg all subslices is"
            " required, use the 'to_global' method and use the returned numpy-array explicitly.")

    def __array_ufunc__(self, ufunc, method, *inputs, **kwargs):
        """Method that will be called by numpy when using a ufunction with a Slice as input.

        :returns: A new slice on which the ufunc has been applied.
        """
        if method != "__call__":
            logging.warning(
                "The %s method has been used which is not explicitly implemented. Correctness of"
                " results is not guaranteed. If you require this feature to be implemented please"
                " submit an issue on Github where you explain your use case.", method)
        input_list = list(inputs)
        for i, inp in enumerate(inputs):
            if isinstance(inp, self.__class__):
                del input_list[i]
        if len(input_list) == 0:
            raise UserWarning(
                f"The {method} operation is not implemented for multiple slices as input yet. If"
                " you require this feature, please request this functionality by submitting an"
                " issue on Github.")

        new_slice = deepcopy(self)
        for subslice in new_slice._subslices.values():
            subslice._data = ufunc(subslice.data, input_list[0], **kwargs)
        return new_slice

    def __array_function__(self, func, types, args, kwargs):
        """Method that will be called by numpy when using an array function with a Slice as input.

        :returns: The output of the array function.
        """
        if func not in _HANDLED_FUNCTIONS:
            return NotImplemented
            # Note: this allows subclasses that don't override __array_function__ to handle Slices.
        if not all(issubclass(t, self.__class__) for t in types):
            return NotImplemented
        return _HANDLED_FUNCTIONS[func](*args, **kwargs)

    def __repr__(self):
        if self.type == '3D':  # 3D-Slice
            return f"Slice([3D] quantity={self.quantity}, cell_centered={self.cell_centered}, extent={self.extent})"
        else:  # 2D-Slice
            return f"Slice([2D] quantity={self.quantity}, cell_centered={self.cell_centered}, extent={self.extent}, " \
                   f"extent_dirs={self.extent_dirs}, orientation={self.orientation})"

# __array_function__ implementations<|MERGE_RESOLUTION|>--- conflicted
+++ resolved
@@ -619,17 +619,7 @@
                 # If the slice should be masked, we set all cells at which an obstruction is in the
                 # simulation space to the fill value set by the user
                 if masked:
-<<<<<<< HEAD
                     slc_data = np.where(mask, slc_data, fill)
-=======
-                    obstruction_mask = slc.mesh.get_obstruction_mask_slice(slc)
-
-                    # If we had to reduce the size of the slice data array due to overlapping border
-                    # points (see above), we adjust the size of the obstruction mask as well
-                    reduced_data_slices = tuple(slice(s) for s in slc_data.shape)
-
-                    slc_data = np.where(obstruction_mask[reduced_data_slices], slc_data, fill)
->>>>>>> f92fbb9a
 
                 grid[:, start_idx['x']: end_idx['x'], start_idx['y']: end_idx['y'],
                 start_idx['z']: end_idx['z']] = slc_data.reshape(
